# © 2015-17 James R. Barlow: github.com/jbarlow83
#
# This file is part of OCRmyPDF.
#
# OCRmyPDF is free software: you can redistribute it and/or modify
# it under the terms of the GNU General Public License as published by
# the Free Software Foundation, either version 3 of the License, or
# (at your option) any later version.
#
# OCRmyPDF is distributed in the hope that it will be useful,
# but WITHOUT ANY WARRANTY; without even the implied warranty of
# MERCHANTABILITY or FITNESS FOR A PARTICULAR PURPOSE.  See the
# GNU General Public License for more details.
#
# You should have received a copy of the GNU General Public License
# along with OCRmyPDF.  If not, see <http://www.gnu.org/licenses/>.

<<<<<<< HEAD
from os import fspath
from unittest.mock import MagicMock, patch
=======
import argparse
import logging
from os import fspath
from pathlib import Path
from unittest.mock import patch
>>>>>>> 07d4fff3

import pytest

from ocrmypdf.__main__ import parser
from ocrmypdf._validation import check_options
from ocrmypdf.exceptions import ExitCode
from ocrmypdf.exec import unpaper

# pytest.helpers is dynamic
# pylint: disable=no-member
# pylint: disable=w0612

check_ocrmypdf = pytest.helpers.check_ocrmypdf
run_ocrmypdf = pytest.helpers.run_ocrmypdf
spoof = pytest.helpers.spoof


def have_unpaper():
    try:
        unpaper.version()
    except Exception:
        return False
    else:
        return True


@pytest.fixture(scope="session")
def spoof_unpaper_oldversion(tmpdir_factory):
    return spoof(tmpdir_factory, unpaper="unpaper_oldversion.py")


def test_no_unpaper(resources, no_outpdf):
    input_ = fspath(resources / "c02-22.pdf")
    output = fspath(no_outpdf)
    options = parser.parse_args(args=["--clean", input_, output])

    with patch("ocrmypdf.exec.unpaper.version") as mock_unpaper_version:
        mock_unpaper_version.side_effect = FileNotFoundError("unpaper")
        with pytest.raises(SystemExit):
<<<<<<< HEAD
            check_options(options, log=MagicMock())
=======
            main.check_options(options, log=logging.getLogger())
>>>>>>> 07d4fff3


def test_old_unpaper(spoof_unpaper_oldversion, resources, no_outpdf):
    p, out, err = run_ocrmypdf(
        resources / "c02-22.pdf", no_outpdf, "--clean", env=spoof_unpaper_oldversion
    )
    assert p.returncode == ExitCode.missing_dependency


@pytest.mark.skipif(not have_unpaper(), reason="requires unpaper")
def test_clean(spoof_tesseract_noop, resources, outpdf):
    check_ocrmypdf(resources / "skew.pdf", outpdf, "-c", env=spoof_tesseract_noop)


@pytest.mark.skipif(not have_unpaper(), reason="requires unpaper")
def test_unpaper_args_valid(spoof_tesseract_noop, resources, outpdf):
    check_ocrmypdf(
        resources / "skew.pdf",
        outpdf,
        "-c",
        "--unpaper-args",
        "--layout double",  # Spaces required here
        env=spoof_tesseract_noop,
    )


@pytest.mark.skipif(not have_unpaper(), reason="requires unpaper")
def test_unpaper_args_invalid_filename(spoof_tesseract_noop, resources, outpdf):
    p, out, err = run_ocrmypdf(
        resources / "skew.pdf",
        outpdf,
        "-c",
        "--unpaper-args",
        "/etc/passwd",
        env=spoof_tesseract_noop,
    )
    assert "No filenames allowed" in err
    assert p.returncode == ExitCode.bad_args


@pytest.mark.skipif(not have_unpaper(), reason="requires unpaper")
def test_unpaper_args_invalid(spoof_tesseract_noop, resources, outpdf):
    p, out, err = run_ocrmypdf(
        resources / "skew.pdf",
        outpdf,
        "-c",
        "--unpaper-args",
        "unpaper is not going to like these arguments",
        env=spoof_tesseract_noop,
    )
    # Can't tell difference between unpaper choking on bad arguments or some
    # other unpaper failure
    assert p.returncode == ExitCode.child_process_error<|MERGE_RESOLUTION|>--- conflicted
+++ resolved
@@ -15,16 +15,11 @@
 # You should have received a copy of the GNU General Public License
 # along with OCRmyPDF.  If not, see <http://www.gnu.org/licenses/>.
 
-<<<<<<< HEAD
-from os import fspath
-from unittest.mock import MagicMock, patch
-=======
 import argparse
 import logging
 from os import fspath
 from pathlib import Path
 from unittest.mock import patch
->>>>>>> 07d4fff3
 
 import pytest
 
@@ -64,11 +59,7 @@
     with patch("ocrmypdf.exec.unpaper.version") as mock_unpaper_version:
         mock_unpaper_version.side_effect = FileNotFoundError("unpaper")
         with pytest.raises(SystemExit):
-<<<<<<< HEAD
-            check_options(options, log=MagicMock())
-=======
-            main.check_options(options, log=logging.getLogger())
->>>>>>> 07d4fff3
+            check_options(options, log=logging.getLogger())
 
 
 def test_old_unpaper(spoof_unpaper_oldversion, resources, no_outpdf):
