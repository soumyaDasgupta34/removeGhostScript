# © 2016 James R. Barlow: github.com/jbarlow83
#
# This file is part of OCRmyPDF.
#
# OCRmyPDF is free software: you can redistribute it and/or modify
# it under the terms of the GNU General Public License as published by
# the Free Software Foundation, either version 3 of the License, or
# (at your option) any later version.
#
# OCRmyPDF is distributed in the hope that it will be useful,
# but WITHOUT ANY WARRANTY; without even the implied warranty of
# MERCHANTABILITY or FITNESS FOR A PARTICULAR PURPOSE.  See the
# GNU General Public License for more details.
#
# You should have received a copy of the GNU General Public License
# along with OCRmyPDF.  If not, see <http://www.gnu.org/licenses/>.

from contextlib import suppress
from shutil import copyfileobj
from pathlib import Path
from datetime import datetime, timezone
from itertools import groupby

import sys
import os
import shutil
import re

import img2pdf
import PyPDF2 as pypdf
import pikepdf

from PIL import Image
from ruffus import formatter, regex, Pipeline, suffix

from .hocrtransform import HocrTransform
from .pdfinfo import PdfInfo, Encoding, Colorspace
from .pdfa import generate_pdfa_ps, encode_pdf_date
from .helpers import re_symlink, is_iterable_notstr, page_number
from .exec import ghostscript, tesseract, qpdf
from .lib import fitz
from .exceptions import PdfMergeFailedError, UnsupportedImageFormatError, \
    DpiError, PriorOcrFoundError, InputFileError
from . import leptonica
from . import PROGRAM_NAME, VERSION
from ._optimize import optimize


VECTOR_PAGE_DPI = 400

# -------------
# Pipeline state manager

class JobContext:
    """Holds our context for a particular run of the pipeline

    A multiprocessing manager effectively creates a separate process
    that keeps the master job context object.  Other threads access
    job context via multiprocessing proxy objects.

    While this would naturally lend itself @property's it seems to make
    a little more sense to use functions to make it explicitly that the
    invocation requires marshalling data across a process boundary.

    """

    def __init__(self):
        self.pdfinfo = None
        self.options = None
        self.work_folder = None
        self.rotations = {}

    def generate_pdfinfo(self, infile):
        self.pdfinfo = PdfInfo(infile)

    def get_pdfinfo(self):
        "What we know about the input PDF"
        return self.pdfinfo

    def set_pdfinfo(self, pdfinfo):
        self.pdfinfo = pdfinfo

    def get_options(self):
        return self.options

    def set_options(self, options):
        self.options = options

    def get_work_folder(self):
        return self.work_folder

    def set_work_folder(self, work_folder):
        self.work_folder = work_folder

    def get_rotation(self, pageno):
        return self.rotations.get(pageno, 0)

    def set_rotation(self, pageno, value):
        self.rotations[pageno] = value


from multiprocessing.managers import SyncManager
class JobContextManager(SyncManager):
    pass


def cleanup_working_files(work_folder, options):
    if options.keep_temporary_files:
        print("Temporary working files saved at:\n{0}".format(work_folder),
              file=sys.stderr)
    else:
        with suppress(FileNotFoundError):
            shutil.rmtree(work_folder)


#
# The Pipeline
#


def triage_image_file(input_file, output_file, log, options):
    try:
        log.info("Input file is not a PDF, checking if it is an image...")
        im = Image.open(input_file)
    except EnvironmentError as e:
        msg = str(e)

        # Recover the original filename
        realpath = ''
        if os.path.islink(input_file):
            realpath = os.path.realpath(input_file)
        elif os.path.isfile(input_file):
            realpath = '<stdin>'
        msg = msg.replace(input_file, realpath)
        log.error(msg)
        raise UnsupportedImageFormatError() from e
    else:
        log.info("Input file is an image")

        if 'dpi' in im.info:
            if im.info['dpi'] <= (96, 96) and not options.image_dpi:
                log.info("Image size: (%d, %d)" % im.size)
                log.info("Image resolution: (%d, %d)" % im.info['dpi'])
                log.error(
                    "Input file is an image, but the resolution (DPI) is "
                    "not credible.  Estimate the resolution at which the "
                    "image was scanned and specify it using --image-dpi.")
                raise DpiError()
        elif not options.image_dpi:
            log.info("Image size: (%d, %d)" % im.size)
            log.error(
                "Input file is an image, but has no resolution (DPI) "
                "in its metadata.  Estimate the resolution at which "
                "image was scanned and specify it using --image-dpi.")
            raise DpiError()

        if 'iccprofile' not in im.info:
            if im.mode == 'RGB':
                log.info('Input image has no ICC profile, assuming sRGB')
            elif im.mode == 'CMYK':
                log.info('Input CMYK image has no ICC profile, not usable')
                raise UnsupportedImageFormatError()
        im.close()

    try:
        log.info("Image seems valid. Try converting to PDF...")
        layout_fun = img2pdf.default_layout_fun
        if options.image_dpi:
            layout_fun = img2pdf.get_fixed_dpi_layout_fun(
                (options.image_dpi, options.image_dpi))
        with open(output_file, 'wb') as outf:
            img2pdf.convert(
                input_file,
                layout_fun=layout_fun,
                with_pdfrw=False,
                outputstream=outf)
        log.info("Successfully converted to PDF, processing...")
    except img2pdf.ImageOpenError as e:
        log.error(e)
        raise UnsupportedImageFormatError() from e


def _pdf_guess_version(input_file, search_window=1024):
    """Try to find version signature at start of file.
    
    Not robust enough to deal with appended files.

    Returns empty string if not found, indicating file is probably not PDF.
    """

    with open(input_file, 'rb') as f:
        signature = f.read(1024)
    m = re.search(br'%PDF-(\d\.\d)', signature)
    if m:
        return m.group(1)
    return ''


def triage(
        input_file,
        output_file,
        log,
        context):

    options = context.get_options()
    try:
        if _pdf_guess_version(input_file):
            if options.image_dpi:
                log.warning("Argument --image-dpi ignored because the "
                            "input file is a PDF, not an image.")
            re_symlink(input_file, output_file, log)
            return
    except EnvironmentError as e:
        log.error(e)
        raise InputFileError() from e

    triage_image_file(input_file, output_file, log, options)


def repair_and_parse_pdf(
        input_file,
        output_file,
        log,
        context):
    options = context.get_options()
    if not options.skip_repair:
        log.debug("Beginning qpdf repair...")
        qpdf.repair(input_file, output_file, log)
        log.debug("Repair OK; beginning parse...")
    else:
        re_symlink(input_file, output_file, log)

    pdfinfo = PdfInfo(output_file)

    if pdfinfo.has_userunit and options.output_type.startswith('pdfa'):
        log.error(
            "This input file uses a PDF feature that is not supported "
            "by Ghostscript, so you cannot use --output-type=pdfa for this "
            "file. (Specifically, it uses the PDF-1.6 /UserUnit feature to "
            "support very large or small page sizes, and Ghostscript cannot "
            "output these files.)  Use --output-type=pdf instead."
        )
        raise InputFileError()
    
    if len(pdfinfo.pages) > 2000 and sys.version_info[0:2] <= (3, 5):
        log.warning(
            "Performance regressions are known occur with Python 3.5 for "
            "high page count files.  Python 3.6 or newer is recommended."
        )

    context.set_pdfinfo(pdfinfo)
    log.debug(pdfinfo)


def get_pageinfo(input_file, context):
    "Get zero-based page info implied by filename, e.g. 000002.pdf -> 1"
    pageno = page_number(input_file) - 1
    pageinfo = context.get_pdfinfo()[pageno]
    return pageinfo


def get_page_dpi(pageinfo, options):
    "Get the DPI when nonsquare DPI is tolerable"
    xres = max(pageinfo.xres or VECTOR_PAGE_DPI, options.oversample or 0)
    yres = max(pageinfo.yres or VECTOR_PAGE_DPI, options.oversample or 0)
    return (float(xres), float(yres))


def get_page_square_dpi(pageinfo, options):
    "Get the DPI when we require xres == yres, scaled to physical units"
    xres = pageinfo.xres or 0
    yres = pageinfo.yres or 0
    userunit = pageinfo.userunit or 1
    return float(max(
        (xres * userunit) or VECTOR_PAGE_DPI,
        (yres * userunit) or VECTOR_PAGE_DPI,
        options.oversample or 0))


def get_canvas_square_dpi(pageinfo, options):
    """Get the DPI when we require xres == yres, in Postscript units"""
    return float(max(
        (pageinfo.xres) or VECTOR_PAGE_DPI,
        (pageinfo.yres) or VECTOR_PAGE_DPI,
        options.oversample or 0))


def is_ocr_required(pageinfo, log, options):
    page = pageinfo.pageno + 1
    ocr_required = True

    if pageinfo.has_text:
        msg = "{0:4d}: page already has text! – {1}"

        if not options.force_ocr and not options.skip_text:
            log.error(msg.format(page,
                                 "aborting (use --force-ocr to force OCR)"))
            raise PriorOcrFoundError()
        elif options.force_ocr:
            log.info(msg.format(page,
                                "rasterizing text and running OCR anyway"))
            ocr_required = True
        elif options.skip_text:
            log.info(msg.format(page,
                                "skipping all processing on this page"))
            ocr_required = False
    elif not pageinfo.images and not options.lossless_reconstruction:
        # We found a page with no images and no text. That means it may
        # have vector art that the user wants to OCR. If we determined
        # lossless reconstruction is not possible then we have to rasterize
        # the image. So if OCR is being forced, take that to mean YES, go 
        # ahead and rasterize. If not forced, then pretend there's no text
        # on the page at all so we don't lose anything.
        # This could be made smarter by explicitly searching for vector art.
        if options.force_ocr and options.oversample:
            # The user really wants to reprocess this file
            log.info(
                "{0:4d}: page has no images - "
                "rasterizing at {1} DPI because "
                "--force-ocr --oversample was specified".format(
                    page, options.oversample))
        elif options.force_ocr:
            # Warn the user they might not want to do this
            log.warning(
                "{0:4d}: page has no images - "
                "all vector content will be "
                "rasterized at {1} DPI, losing some resolution and likely "
                "increasing file size. Use --oversample to adjust the "
                "DPI.".format(page, VECTOR_PAGE_DPI))
        else:
            log.info(
                "{0:4d}: page has no images - "
                "skipping all processing on this page to avoid losing detail. "
                "Use --force-ocr if you wish to perform OCR on pages that "
                "have vector content.".format(page))
            ocr_required = False

    if ocr_required and options.skip_big and pageinfo.images:
        pixel_count = pageinfo.width_pixels * pageinfo.height_pixels
        if pixel_count > (options.skip_big * 1000000):
            ocr_required = False
            log.warning(
                "{0:4d}: page too big, skipping OCR "
                "({1:.1f} MPixels > {2:.1f} MPixels --skip-big)".format(
                    page, pixel_count / 1000000, options.skip_big))
    return ocr_required


def marker_pages(
        input_files,
        output_files,
        log,
        context):

    options = context.get_options()
    work_folder = context.get_work_folder()

    if is_iterable_notstr(input_files):
        input_file = input_files[0]
    else:
        input_file = input_files

    for oo in output_files:
        with suppress(FileNotFoundError):
            os.unlink(oo)

    # If no files were repaired the input will be empty
    if not input_file:
        log.error("{0}: file not found or invalid argument".format(
                options.input_file))
        raise InputFileError()

    pdfinfo = context.get_pdfinfo()
    npages = len(pdfinfo)

    # Ruffus needs to see a file for any task it generates, so make very
    # file a symlink back to the source.
    for n in range(npages):
        page = Path(work_folder) / '{0:06d}.marker.pdf'.format(n + 1)
        page.symlink_to(input_file)


def split_page(
        placeholder_file,
        output_file,
        log,
        context):
    pageno = page_number(placeholder_file) - 1
    input_pdf = context.get_pdfinfo().filename
    qpdf.extract_page(input_pdf, output_file, pageno)


def ocr_or_skip(
        input_files,
        output_files,
        log,
        context):
    options = context.get_options()
    work_folder = context.get_work_folder()
    pdfinfo =  context.get_pdfinfo()
    
    for input_file in input_files:
        pageno = page_number(input_file) - 1
        pageinfo = pdfinfo[pageno]
        alt_suffix = \
            '.ocr.page.pdf' if is_ocr_required(pageinfo, log, options) \
            else '.skip.page.pdf'
        
        re_symlink(
            input_file,
            os.path.join(
                work_folder,
                os.path.basename(input_file)[0:6] + alt_suffix),
            log)


def rasterize_preview(
        input_file,
        output_file,
        log,
        context):
    pageinfo = get_pageinfo(input_file, context)
    options = context.get_options()
    canvas_dpi = get_canvas_square_dpi(pageinfo, options) / 2
    page_dpi = get_page_square_dpi(pageinfo, options) / 2

    ghostscript.rasterize_pdf(
        input_file, output_file, xres=canvas_dpi, yres=canvas_dpi,
        raster_device='jpeggray', log=log, page_dpi=(page_dpi, page_dpi),
        pageno=page_number(input_file), rotation=pageinfo.rotation)


def orient_page(
        infiles,
        output_file,
        log,
        context):

    options = context.get_options()
    page_pdf = next(ii for ii in infiles if ii.endswith('.page.pdf'))

    if not options.rotate_pages:
        re_symlink(page_pdf, output_file, log)
        return
    preview = next(ii for ii in infiles if ii.endswith('.preview.jpg'))

    orient_conf = tesseract.get_orientation(
        preview,
        language=options.language,
        engine_mode=options.tesseract_oem,
        timeout=options.tesseract_timeout,
        log=log)

    direction = {
        0: '⇧',
        90: '⇨',
        180: '⇩',
        270: '⇦'
    }

    apply_correction = False
    description = ''
    if orient_conf.confidence >= options.rotate_pages_threshold:
        if orient_conf.angle != 0:
            apply_correction = True
            description = ' - will rotate'
        else:
            description = ' - rotation appears correct'
    else:
        if orient_conf.angle != 0:
            description = ' - confidence too low to rotate'
        else:
            description = ' - no change'

    log.info(
        '{0:4d}: page is facing {1}, confidence {2:.2f}{3}'.format(
            page_number(preview),
            direction.get(orient_conf.angle, '?'),
            orient_conf.confidence,
            description)
    )

    re_symlink(page_pdf, output_file, log)
    if apply_correction:
        pageno = page_number(page_pdf) - 1
        pdfinfo = context.get_pdfinfo()
        correction = (orient_conf.angle - pdfinfo[pageno].rotation) % 360
        context.set_rotation(pageno, correction)


def rasterize_with_ghostscript(
        input_file,
        output_file,
        log,
        context):
    options = context.get_options()
    pageinfo = get_pageinfo(input_file, context)

    device = 'png16m'  # 24-bit
    if pageinfo.images:
        if all(image.comp == 1 for image in pageinfo.images):
            if all(image.bpc == 1 for image in pageinfo.images):
                device = 'pngmono'
            elif all(image.bpc > 1 and image.color == Colorspace.index
                     for image in pageinfo.images):
                device = 'png256'
            elif all(image.bpc > 1 and image.color == Colorspace.gray
                     for image in pageinfo.images):
                device = 'pnggray'

    log.debug("Rasterize {0} with {1}".format(
              os.path.basename(input_file), device))

    # Produce the page image with square resolution or else deskew and OCR
    # will not work properly.
    canvas_dpi = get_canvas_square_dpi(pageinfo, options)
    page_dpi = get_page_square_dpi(pageinfo, options)

    correction = context.get_rotation(page_number(input_file) - 1)

    ghostscript.rasterize_pdf(
        input_file, output_file, xres=canvas_dpi, yres=canvas_dpi,
        raster_device=device, log=log, page_dpi=(page_dpi, page_dpi),
        pageno=page_number(input_file), rotation=correction)


def preprocess_remove_background(
        input_file,
        output_file,
        log,
        context):
    options = context.get_options()
    if not options.remove_background:
        re_symlink(input_file, output_file, log)
        return

    pageinfo = get_pageinfo(input_file, context)

    if any(image.bpc > 1 for image in pageinfo.images):
        leptonica.remove_background(input_file, output_file)
    else:
        log.info("{0:4d}: background removal skipped on mono page".format(
            pageinfo.pageno))
        re_symlink(input_file, output_file, log)


def preprocess_deskew(
        input_file,
        output_file,
        log,
        context):
    options = context.get_options()
    if not options.deskew:
        re_symlink(input_file, output_file, log)
        return

    pageinfo = get_pageinfo(input_file, context)
    dpi = get_page_square_dpi(pageinfo, options)

    leptonica.deskew(input_file, output_file, dpi)


def preprocess_clean(
        input_file,
        output_file,
        log,
        context):
    options = context.get_options()
    if not options.clean:
        re_symlink(input_file, output_file, log)
        return

    from .exec import unpaper
    pageinfo = get_pageinfo(input_file, context)
    dpi = get_page_square_dpi(pageinfo, options)

    unpaper.clean(input_file, output_file, dpi, log)


def select_ocr_image(
        infiles,
        output_file,
        log,
        context):
    """Select the image we send for OCR. May not be the same as the display
    image depending on preprocessing. This image will never be shown to the
    user."""

    image = infiles[0]
    if not fitz or context.get_options().force_ocr:
        re_symlink(image, output_file, log)
        return

    pageinfo = get_pageinfo(image, context)

    with Image.open(image) as im:
        from PIL import ImageColor
        from PIL import ImageDraw
        from decimal import Decimal
        white = ImageColor.getcolor('#ffffff', im.mode)
        draw = ImageDraw.ImageDraw(im)

        xres = im.width / pageinfo.width_inches
        yres = im.height / pageinfo.height_inches
        for textarea in pageinfo.get_textareas():
            # Calculate resolution based on the image size and page dimensions
            # without regard whatever resolution is in pageinfo (may differ or
            # be None)
            bbox = textarea['bbox']
            log.debug('calculated resolution %r %r', xres, yres)

            pixcoords = [Decimal(bbox[0]) / Decimal(72) * xres,
                         Decimal(bbox[1]) / Decimal(72) * yres,
                         Decimal(bbox[2]) / Decimal(72) * xres,
                         Decimal(bbox[3]) / Decimal(72) * yres]
            pixcoords = [int(c) for c in pixcoords]
            log.debug('blanking %r', pixcoords)
            draw.rectangle(pixcoords, fill=white)
        
        del draw

        # Pillow requires integer DPI
        dpi = round(xres), round(yres)
        im.save(output_file, dpi=dpi)


def ocr_tesseract_hocr(
        input_file,
        output_files,
        log,
        context):
    options = context.get_options()
    tesseract.generate_hocr(
        input_file=input_file,
        output_files=output_files,
        language=options.language,
        engine_mode=options.tesseract_oem,
        tessconfig=options.tesseract_config,
        timeout=options.tesseract_timeout,
        pagesegmode=options.tesseract_pagesegmode,
        user_words=options.user_words,
        user_patterns=options.user_patterns,
        log=log
        )


def select_visible_page_image(
        infiles,
        output_file,
        log,
        context):
    "Selects a whole page image that we can show the user (if necessary)"

    options = context.get_options()
    if options.clean_final:
        image_suffix = '.pp-clean.png'
    elif options.deskew:
        image_suffix = '.pp-deskew.png'
    elif options.remove_background:
        image_suffix = '.pp-background.png'
    else:
        image_suffix = '.page.png'
    image = next(ii for ii in infiles if ii.endswith(image_suffix))

    pageinfo = get_pageinfo(image, context)
    if pageinfo.images and \
            all(im['enc'] == 'jpeg' for im in pageinfo.images):
        log.debug('{:4d}: JPEG input -> JPEG output'.format(
            page_number(image)))
        # If all images were JPEGs originally, produce a JPEG as output
        with Image.open(image) as im:
            # At this point the image should be a .png, but deskew, unpaper
            # might have removed the DPI information. In this case, fall back to
            # square DPI used to rasterize. When the preview image was
            # rasterized, it was also converted to square resolution, which is
            # what we want to give tesseract, so keep it square.
            fallback_dpi = get_page_square_dpi(pageinfo, options)
            dpi = im.info.get('dpi', (fallback_dpi, fallback_dpi))

            # Pillow requires integer DPI
            dpi = round(dpi[0]), round(dpi[1])
            im.save(output_file, format='JPEG', dpi=dpi)
    else:
        re_symlink(image, output_file, log)


def select_image_layer(
        infiles,
        output_file,
        log,
        context):
    """Selects the image layer for the output page. If possible this is the
    orientation-corrected input page, or an image of the whole page converted
    to PDF."""

    options = context.get_options()
    page_pdf = next(ii for ii in infiles if ii.endswith('.ocr.oriented.pdf'))
    image = next(ii for ii in infiles if ii.endswith('.image'))

    if options.lossless_reconstruction:
        log.debug("{:4d}: page eligible for lossless reconstruction".format(
            page_number(page_pdf)))
        re_symlink(page_pdf, output_file, log)  # Still points to multipage
        return

    pageinfo = get_pageinfo(image, context)

    # We rasterize a square DPI version of each page because most image
    # processing tools don't support rectangular DPI. Use the square DPI as it
    # accurately describes the image. It would be possible to resample the image
    # at this stage back to non-square DPI to more closely resemble the input,
    # except that the hocr renderer does not understand non-square DPI. The
    # sandwich renderer would be fine.
    dpi = get_page_square_dpi(pageinfo, options)
    layout_fun = img2pdf.get_fixed_dpi_layout_fun((dpi, dpi))

    # This create a single page PDF
    with open(image, 'rb') as imfile, open(output_file, 'wb') as pdf:
        log.debug('{:4d}: convert'.format(page_number(page_pdf)))
        img2pdf.convert(
            imfile, with_pdfrw=False,
            layout_fun=layout_fun, outputstream=pdf)
        log.debug('{:4d}: convert done'.format(page_number(page_pdf)))


def render_hocr_page(
        infiles,
        output_file,
        log,
        context):
    options = context.get_options()
    hocr = next(ii for ii in infiles if ii.endswith('.hocr'))
    pageinfo = get_pageinfo(hocr, context)
    dpi = get_page_square_dpi(pageinfo, options)

    hocrtransform = HocrTransform(hocr, dpi)
    hocrtransform.to_pdf(output_file, imageFileName=None,
                         showBoundingboxes=False, invisibleText=True,
                         interwordSpaces=True)


def flatten_groups(groups):
    for obj in groups:
        if is_iterable_notstr(obj):
            yield from obj
        else:
            yield obj


def _update_page_resources(*, page, font, font_key, procset):
    # Update page fonts with reference to Glyphless
    if '/Resources' not in page:
        page['/Resources'] = pikepdf.Dictionary({})
    resources = page['/Resources']
    try:
        fonts = resources['/Font']
    except KeyError:
        fonts = pikepdf.Dictionary({})
    if font_key not in fonts:
        fonts[font_key] = font
    resources['/Font'] = fonts

    # Reassign /ProcSet to one that just lists everything - ProcSet is
    # obsolete and doesn't matter but recommended for old viewer support
    resources['/ProcSet'] = procset


def _weave_layers_graft(
        *, pdf_base, page_num, text, font, font_key, procset, rotation, log):
    log.debug("Grafting")
    if Path(text).stat().st_size == 0:
        return

    # This is a pointer indicating a specific page in the base file
    pdf_text = pikepdf.open(text)
    pdf_text_contents = pdf_text.pages[0].Contents.read_bytes()

    base_page = pdf_base.pages.p(page_num)

    # The text page always will be oriented up by this stage but the original
    # content may have a rotation applied. Wrap the text stream with a rotation
    # so it will be oriented the same way as the rest of the page content.
    # (Previous versions OCRmyPDF rotated the content layer to match the text.)    
    mediabox = [float(pdf_text.pages[0].MediaBox[v].decode()) 
                for v in range(4)]
    wt, ht = mediabox[2] - mediabox[0], mediabox[3] - mediabox[1]

    mediabox = [float(base_page.MediaBox[v].decode()) 
                for v in range(4)]
    wp, hp = mediabox[2] - mediabox[0], mediabox[3] - mediabox[1]

    translate = pikepdf.PdfMatrix((1, 0, 0, 1, -wt / 2, -ht / 2))
    untranslate = pikepdf.PdfMatrix((1, 0, 0, 1, wp / 2, hp / 2))
    # -rotation because the input is a clockwise angle and this formula
    # uses CCW
    rotation = -rotation % 360
    if rotation == 0:
        c, s = 1, 0
    elif rotation == 90:
        c, s = 0, 1
    elif rotation == 180:
        c, s = -1, 0
    elif rotation == 270:
        c, s = 0, -1
    else:
        raise NotImplementedError("rotation to arbitrary angle")
    
    rotate = pikepdf.PdfMatrix((c, s, -s, c, 0, 0))

    # Because of rounding of DPI, we might get a text layer that is not
    # identically sized to the target page. Scale to adjust. Normally this
    # is within 0.998.
    scale_x = wp / wt
    scale_y = hp / ht
    if rotation % 90 == 0:
        scale_x, scale_y = scale_y, scale_x

    log.debug('%r', (scale_x, scale_y))
    scale = pikepdf.PdfMatrix((scale_x, 0, 0, scale_y, 0, 0))

    # Translate the text so it is centered at (0, 0), rotate it there, adjust
    # for a size different between initial and text PDF, then untranslate
    ctm = translate @ rotate @ scale @ untranslate
        
    pdf_text_contents = (
        b'q %s cm\n' % ctm.encode() +
        pdf_text_contents +
        b'\nQ\n'
    )

    new_text_layer = pikepdf.Stream(pdf_base, pdf_text_contents)

    base_page.page_contents_add(new_text_layer, prepend=True)

    _update_page_resources(
        page=base_page, font=font, font_key=font_key, procset=procset
    )


def _find_font(text, pdf_base):
    "Copy a font from the filename text into pdf_base"

    font, font_key = None, None
    possible_font_names = ('/f-0-0', '/F1')
    try:
        pdf_text = pikepdf.open(text)
        pdf_text_fonts = pdf_text.pages[0].Resources.get('/Font', {})
    except Exception:
        return None, None

    for f in possible_font_names:
        pdf_text_font = pdf_text_fonts.get(f, None)
        if pdf_text_font is not None:
            font_key = f
            break
    if pdf_text_font:
        font = pdf_base._copy_foreign(pdf_text_font)
    return font, font_key


def weave_layers(
        infiles,
        output_file,
        log,
        context):
    "Apply text layer and/or image layer changes to baseline file"

    def input_sorter(key):
        try:
            return page_number(key)
        except ValueError:
            return -1
    flat_inputs = sorted(flatten_groups(infiles), key=input_sorter)
    groups = groupby(flat_inputs, key=input_sorter)

    # Extract first item
    _, basegroup = next(groups)
    base = list(basegroup)[0]
    path_base = Path(base).resolve()
    pdf_base = pikepdf.open(path_base)
    keep_open = []
    font, font_key, procset = None, None, None
    pdfinfo = context.get_pdfinfo()
    
    procset = pdf_base.make_indirect(
        pikepdf.Object.parse(b'[ /PDF /Text /ImageB /ImageC /ImageI ]'))

    # Iterate rest
    for page_num, layers in groups:
        layers = list(layers)
        log.debug(page_num)
        log.debug(layers)

        text = next(
            (ii for ii in layers if ii.endswith('.text.pdf')), None
        )
        image = next(
            (ii for ii in layers if ii.endswith('.image-layer.pdf')), None
        )

        if text and not font:
            font, font_key = _find_font(text, pdf_base)

        replacing = False
        content_rotation = pdfinfo[page_num - 1].rotation

        path_image = Path(image).resolve() if image else None
        if path_image is not None and path_image != path_base:
            # We are replacing the old page
            log.debug("Replace")
            pdf_image = pikepdf.open(image)
            keep_open.append(pdf_image)
            image_page = pdf_image.pages[0]
            pdf_base.pages[page_num - 1] = image_page
            replacing = True

        autorotate_correction = context.get_rotation(page_num - 1)
        if replacing:
            content_rotation = autorotate_correction
        text_rotation = autorotate_correction
        text_misaligned = (text_rotation - content_rotation) % 360
        log.debug('%r', [
            text_rotation, autorotate_correction, text_misaligned, 
            content_rotation]
        )

        if text and font:
            # Graft the text layer onto this page, whether new or old
            _weave_layers_graft(
                pdf_base=pdf_base, page_num=page_num, text=text, font=font, 
                font_key=font_key, rotation=text_misaligned, procset=procset,
                log=log
            )

        # Correct the rotation if applicable
        pdf_base.pages[page_num - 1].Rotate = \
            (content_rotation - autorotate_correction) % 360

        if len(keep_open) > 100:
            # qpdf limitations require us to keep files open when we intend
            # to copy content from them before saving. However, we want to keep
            # a lid on file handles and memory usage, so for big files we're
            # going to stop and save periodically. Attach the font to page 1
            # even if page 1 doesn't use it, so we have a way to get it back.
            page0 = pdf_base.pages[0]
            _update_page_resources(
                page=page0, font=font, font_key=font_key, procset=procset)
            interim = output_file + '_working{}.pdf'.format(page_num)
            pdf_base.save(interim)
            del pdf_base
            keep_open = []

            pdf_base = pikepdf.open(interim)
            procset = pdf_base.pages[0].Resources.ProcSet
            font = pdf_base.pages[0].Resources.Font.get(font_key)


    pdf_base.save(output_file)


def ocr_tesseract_textonly_pdf(
        infiles,
        outfiles,
        log,
        context):
    options = context.get_options()
    input_image = next((ii for ii in infiles if ii.endswith('.ocr.png')), '')
    if not input_image:
        raise ValueError("No image rendered?")

    output_pdf = next((ii for ii in outfiles if ii.endswith('.pdf')))
    output_text = next((ii for ii in outfiles if ii.endswith('.txt')))

    tesseract.generate_pdf(
        input_image=input_image,
        skip_pdf=None,
        output_pdf=output_pdf,
        output_text=output_text,
        language=options.language,
        engine_mode=options.tesseract_oem,
        text_only=True,
        tessconfig=options.tesseract_config,
        timeout=options.tesseract_timeout,
        pagesegmode=options.tesseract_pagesegmode,
        user_words=options.user_words,
        user_patterns=options.user_patterns,
        log=log)


def get_pdfmark(base_pdf, options):
    def from_document_info(key):
        # pdf.documentInfo.get() DOES NOT behave as expected for a dict-like
        # object, so call with precautions.  TypeError may occur if the PDF
        # is missing the optional document info section.
        try:
            s = base_pdf.documentInfo[key]
            return str(s)
        except (KeyError, TypeError):
            return ''

    pdfmark = {k: from_document_info(k) for k in 
        ('/Title', '/Author', '/Keywords', '/Subject', '/CreationDate')}
    if options.title:
        pdfmark['/Title'] = options.title
    if options.author:
        pdfmark['/Author'] = options.author
    if options.keywords:
        pdfmark['/Keywords'] = options.keywords
    if options.subject:
        pdfmark['/Subject'] = options.subject

    if options.pdf_renderer == 'sandwich':
        renderer_tag = 'OCR-PDF'
    else:
        renderer_tag = 'OCR'

    pdfmark['/Creator'] = '{0} {1} / Tesseract {2} {3}'.format(
        PROGRAM_NAME, VERSION,
        renderer_tag,
        tesseract.version())
    pdfmark['/ModDate'] = encode_pdf_date(datetime.now(timezone.utc))
    return pdfmark


def generate_postscript_stub(
        input_file,
        output_file,
        log,
        context):
    options = context.get_options()
    pdf = pypdf.PdfFileReader(input_file)
    pdfmark = get_pdfmark(pdf, options)
    generate_pdfa_ps(output_file, pdfmark)


<<<<<<< HEAD
def metadata_fixup(
=======
def skip_page(
        input_file,
        output_file,
        log,
        context):
    # The purpose of this step is its filter to forward only the skipped
    # files (.skip.oriented.pdf) while disregarding the processed ones
    # (.ocr.oriented.pdf).  Alternative would be for merge_pages to filter
    # pages itself if it gets multiple copies of a page.
    re_symlink(input_file, output_file, log)


def merge_pages(
>>>>>>> e046f706
        input_files_groups,
        output_file,
        log,
        context):
<<<<<<< HEAD
=======
    """Determine ordered list of PDF pages to merge. Returns PDF from which
    metadata should be drawn if present (for qpdf)."""
>>>>>>> e046f706
    options = context.get_options()

    input_files = list(f for f in flatten_groups(input_files_groups))
    metadata_file = next(
<<<<<<< HEAD
        (ii for ii in input_files if ii.endswith('.repaired.pdf')), None
    )
    layers_file = next(
        (ii for ii in input_files if ii.endswith('layers.rendered.pdf')), None
    )
    ps = next(
        (ii for ii in input_files if ii.endswith('.ps')), None
    )

    if options.output_type.startswith('pdfa'):
        _do_merge_ghostscript([layers_file, ps], output_file, log, context)
    elif fitz:
        _do_merge_mupdf([layers_file], metadata_file, output_file, log, context)
        #re_symlink(layers_file, output_file, log)
    else:
        pass
=======
        (ii for ii in input_files if ii.endswith('.repaired.pdf')), None)
    if metadata_file in input_files:
        input_files.remove(metadata_file)

    def input_file_order(s):
        '''Sort order: All rendered pages followed
        by their debug page, if any, followed by Postscript stub.
        Ghostscript documentation has the Postscript stub at the
        beginning, but it works at the end and also gets document info
        right that way.'''
        if s.endswith('.ps'):
            return 99999999
        key = page_number(s) * 10
        if 'debug' in os.path.basename(s):
            key += 1
        return key

    pdf_pages = sorted(input_files, key=input_file_order)
    log.debug("Final pages: " + "\n".join(pdf_pages))

    args = (pdf_pages, metadata_file, output_file, log, context)
    if options.output_type.startswith('pdfa'):
        _do_merge_ghostscript(*args)
    elif fitz:
        _do_merge_mupdf(*args)
    else:
        _do_merge_qpdf(*args)
>>>>>>> e046f706


def _do_merge_ghostscript(
        pdf_pages,
<<<<<<< HEAD
=======
        metadata_file,
>>>>>>> e046f706
        output_file,
        log,
        context):
    options = context.get_options()
    input_pdfinfo = context.get_pdfinfo()

    ghostscript.generate_pdfa(
        pdf_version=input_pdfinfo.min_version,
        pdf_pages=pdf_pages,
        output_file=output_file + '_toc.pdf',
        compression=options.pdfa_image_compression,
        log=log,
        threads=options.jobs or 1,
        pdfa_part=options.output_type[-1])  # is pdfa-1, pdfa-2, or pdfa-3
    if fitz:
        doc = fitz.Document(output_file + '_toc.pdf')
        doc.setToC(input_pdfinfo.table_of_contents)
        doc.save(output_file, clean=False)
    else:
        os.replace(output_file + '_toc.pdf', output_file)


def _do_merge_qpdf(
        pdf_pages,
        metadata_file,
        output_file,
        log,
        context):
    options = context.get_options()

    reader_metadata = pypdf.PdfFileReader(metadata_file)
    pdfmark = get_pdfmark(reader_metadata, options)
    pdfmark['/Producer'] = 'qpdf ' + qpdf.version()

    first_page = pypdf.PdfFileReader(pdf_pages[0])

    writer = pypdf.PdfFileWriter()
    # copy version from source
    writer._header = b'%PDF-' + _pdf_guess_version(pdf_pages[0])
    writer.appendPagesFromReader(first_page)
    writer.addMetadata(pdfmark)
    writer_file = pdf_pages[0].replace('.pdf', '.metadata.pdf')
    with open(writer_file, 'wb') as f:
        writer.write(f)

    pdf_pages[0] = writer_file

    qpdf.merge(input_files=pdf_pages, output_file=output_file,
               min_version=context.get_pdfinfo().min_version,
               log=log)


def _do_merge_mupdf(
        pdf_pages,
        metadata_file,
        output_file,
        log,
        context):
    assert fitz

    options = context.get_options()
<<<<<<< HEAD
=======
    doc = fitz.Document()
>>>>>>> e046f706

    reader_metadata = pypdf.PdfFileReader(metadata_file)
    pdfmark = get_pdfmark(reader_metadata, options)
    pdfmark['/Producer'] = 'PyMuPDF ' + fitz.version[0]
    pymupdf_metadata = {(k[1].lower() + k[2:]) : v for k, v in pdfmark.items()}

    if len(pdf_pages) == 1:
        doc = fitz.open(pdf_pages[0])
    else:
        doc = fitz.Document()
        for pdf_page in pdf_pages:
            page = fitz.open(pdf_page)
            doc.insertPDF(page)

    metadata = fitz.open(metadata_file)
    toc = metadata.getToC(simple=False)
    doc.setToC(toc)
    doc.setMetadata(pymupdf_metadata)
    doc.save(output_file, clean=False, garbage=4, deflate=True)


def optimize_pdf(
        input_file,
        output_file,
        log,
        context):
    optimize(input_file, output_file, log, context)


def merge_sidecars(
        input_files_groups,
        output_file,
        log,
        context):
    pdfinfo = context.get_pdfinfo()

    txt_files = [None] * len(pdfinfo)

    for infile in flatten_groups(input_files_groups):
        if infile.endswith('.txt'):
            idx = page_number(infile) - 1
            txt_files[idx] = infile

    def write_pages(stream):
        for page_num, txt_file in enumerate(txt_files):
            if page_num != 0:
                stream.write('\f')  # Form feed between pages
            if txt_file:
                with open(txt_file, 'r', encoding="utf-8") as in_:
                    txt = in_.read()
                    # Tesseract v4 alpha started adding form feeds in 
                    # commit aa6eb6b
                    # No obvious way to detect what binaries will do this, so
                    # for consistency just ignore its form feeds and insert our
                    # own
                    if txt.endswith('\f'):
                        stream.write(txt[:-1])
                    else:
                        stream.write(txt)
            else:
                stream.write('[OCR skipped on page {}]'.format(
                        page_num + 1))

    if output_file == '-':
        write_pages(sys.stdout)
        sys.stdout.flush()
    else:
        with open(output_file, 'w', encoding="utf-8") as out:
            write_pages(out)


def copy_final(
        input_files,
        output_file,
        log,
        context):
    input_file = next((ii for ii in input_files if ii.endswith('.pdf')))

    with open(input_file, 'rb') as input_stream:
        if output_file == '-':
            copyfileobj(input_stream, sys.stdout.buffer)
            sys.stdout.flush()
        else:
            # At this point we overwrite the output_file specified by the user
            # use copyfileobj because then we use open() to create the file and 
            # get the appropriate umask, ownership, etc.
            with open(output_file, 'wb') as output_stream:
                copyfileobj(input_stream, output_stream)


def build_pipeline(options, work_folder, log, context):
    main_pipeline = Pipeline.pipelines['main']

    # Triage
    task_triage = main_pipeline.transform(
        task_func=triage,
        input=os.path.join(work_folder, 'origin'),
        filter=formatter('(?i)'),
        output=os.path.join(work_folder, 'origin.pdf'),
        extras=[log, context])

    task_repair_and_parse_pdf = main_pipeline.transform(
        task_func=repair_and_parse_pdf,
        input=task_triage,
        filter=suffix('.pdf'),
        output='.repaired.pdf',
        output_dir=work_folder,
        extras=[log, context])

    # Split (kwargs for split seems to be broken, so pass plain args)
    task_marker_pages = main_pipeline.split(
        marker_pages,
        task_repair_and_parse_pdf,
        os.path.join(work_folder, '*.marker.pdf'),
        extras=[log, context])

    # task_split_pages = main_pipeline.transform(
    #     task_func=split_page,
    #     input=task_pre_split_pages,
    #     filter=suffix('.presplit.pdf'),
    #     output='.page.pdf',
    #     output_dir=work_folder,
    #     extras=[log, context])

    task_ocr_or_skip = main_pipeline.split(
        ocr_or_skip,
        task_marker_pages,
        [os.path.join(work_folder, '*.ocr.page.pdf'),
         os.path.join(work_folder, '*.skip.page.pdf')],
        extras=[log, context])

    # Rasterize preview
    task_rasterize_preview = main_pipeline.transform(
        task_func=rasterize_preview,
        input=task_ocr_or_skip,
        filter=suffix('.page.pdf'),
        output='.preview.jpg',
        output_dir=work_folder,
        extras=[log, context])
    task_rasterize_preview.active_if(options.rotate_pages)

    # Orient
    task_orient_page = main_pipeline.collate(
        task_func=orient_page,
        input=[task_ocr_or_skip, task_rasterize_preview],
        filter=regex(r".*/(\d{6})(\.ocr|\.skip)(?:\.page\.pdf|\.preview\.jpg)"),
        output=os.path.join(work_folder, r'\1\2.oriented.pdf'),
        extras=[log, context])

    # Rasterize actual
    task_rasterize_with_ghostscript = main_pipeline.transform(
        task_func=rasterize_with_ghostscript,
        input=task_orient_page,
        filter=suffix('.ocr.oriented.pdf'),
        output='.page.png',
        output_dir=work_folder,
        extras=[log, context])

    # Preprocessing subpipeline
    task_preprocess_remove_background = main_pipeline.transform(
        task_func=preprocess_remove_background,
        input=task_rasterize_with_ghostscript,
        filter=suffix(".page.png"),
        output=".pp-background.png",
        extras=[log, context])

    task_preprocess_deskew = main_pipeline.transform(
        task_func=preprocess_deskew,
        input=task_preprocess_remove_background,
        filter=suffix(".pp-background.png"),
        output=".pp-deskew.png",
        extras=[log, context])

    task_preprocess_clean = main_pipeline.transform(
        task_func=preprocess_clean,
        input=task_preprocess_deskew,
        filter=suffix(".pp-deskew.png"),
        output=".pp-clean.png",
        extras=[log, context])

    task_select_ocr_image = main_pipeline.collate(
        task_func=select_ocr_image,
        input=[task_preprocess_clean],
        filter=regex(r".*/(\d{6})(?:\.page|\.pp-.*)\.png"),
        output=os.path.join(work_folder, r"\1.ocr.png"),
        extras=[log, context])

    # HOCR OCR
    task_ocr_tesseract_hocr = main_pipeline.transform(
        task_func=ocr_tesseract_hocr,
        input=task_select_ocr_image,
        filter=suffix(".ocr.png"),
        output=[".hocr", ".txt"],
        extras=[log, context])
    task_ocr_tesseract_hocr.graphviz(fillcolor='"#00cc66"')
    task_ocr_tesseract_hocr.active_if(options.pdf_renderer == 'hocr')

    task_select_visible_page_image = main_pipeline.collate(
        task_func=select_visible_page_image,
        input=[task_rasterize_with_ghostscript,
               task_preprocess_remove_background,
               task_preprocess_deskew,
               task_preprocess_clean],
        filter=regex(r".*/(\d{6})(?:\.page|\.pp-.*)\.png"),
        output=os.path.join(work_folder, r'\1.image'),
        extras=[log, context])
    task_select_visible_page_image.graphviz(shape='diamond')

    task_select_image_layer = main_pipeline.collate(
        task_func=select_image_layer,
        input=[task_select_visible_page_image, task_orient_page],
        filter=regex(r".*/(\d{6})(?:\.image|\.ocr\.oriented\.pdf)"),
        output=os.path.join(work_folder, r'\1.image-layer.pdf'),
        extras=[log, context])
    task_select_image_layer.graphviz(
        fillcolor='"#00cc66"', shape='diamond')

    task_render_hocr_page = main_pipeline.transform(
        task_func=render_hocr_page,
        input=task_ocr_tesseract_hocr,
        filter=regex(r".*/(\d{6})(?:\.hocr)"),
        output=os.path.join(work_folder, r'\1.text.pdf'),
        extras=[log, context])
    task_render_hocr_page.graphviz(fillcolor='"#00cc66"')
    task_render_hocr_page.active_if(options.pdf_renderer == 'hocr')

    # Tesseract OCR + text only PDF
    task_ocr_tesseract_textonly_pdf = main_pipeline.collate(
        task_func=ocr_tesseract_textonly_pdf,
        input=[task_select_ocr_image],
        filter=regex(r".*/(\d{6})(?:\.ocr.png)"),
        output=[os.path.join(work_folder, r'\1.text.pdf'),
                os.path.join(work_folder, r'\1.text.txt')],
        extras=[log, context])
    task_ocr_tesseract_textonly_pdf.graphviz(fillcolor='"#ff69b4"')
    task_ocr_tesseract_textonly_pdf.active_if(options.pdf_renderer == 'sandwich')

    task_weave_layers = main_pipeline.collate(
        task_func=weave_layers,
        input=[task_repair_and_parse_pdf,
               task_render_hocr_page,
               task_ocr_tesseract_textonly_pdf,
               task_select_image_layer],
        filter=regex(
            r".*/((?:\d{6}(?:\.text\.pdf|\.image-layer\.pdf))|(?:origin\.repaired\.pdf))"),
        output=os.path.join(work_folder, r'layers.rendered.pdf'),
        extras=[log, context])
    task_weave_layers.graphviz(fillcolor='"#00cc66"')

    # PDF/A
    task_generate_postscript_stub = main_pipeline.transform(
        task_func=generate_postscript_stub,
        input=task_repair_and_parse_pdf,
        filter=formatter(r'\.repaired\.pdf'),
        output=os.path.join(work_folder, 'pdfa.ps'),
        extras=[log, context])
    task_generate_postscript_stub.active_if(options.output_type.startswith('pdfa'))

<<<<<<< HEAD
    task_metadata_fixup = main_pipeline.merge(
        task_func=metadata_fixup,
        input=[task_repair_and_parse_pdf,
               task_weave_layers,               
               task_generate_postscript_stub],
        output=os.path.join(work_folder, 'metafix.pdf'),
        extras=[log, context]
    )
=======
    # Bypass valve
    task_skip_page = main_pipeline.transform(
        task_func=skip_page,
        input=task_orient_page,
        filter=suffix('.skip.oriented.pdf'),
        output='.done.pdf',
        output_dir=work_folder,
        extras=[log, context])

    # Merge pages
    task_merge_pages = main_pipeline.merge(
        task_func=merge_pages,
        input=[task_combine_layers,
               task_repair_and_parse_pdf,
               task_render_hocr_debug_page,
               task_skip_page,
               task_ocr_tesseract_and_render_pdf,
               task_generate_postscript_stub],
        output=os.path.join(work_folder, 'merged.pdf'),
        extras=[log, context])
>>>>>>> e046f706

    task_merge_sidecars = main_pipeline.merge(
        task_func=merge_sidecars,
        input=[task_ocr_tesseract_hocr,
               task_ocr_tesseract_textonly_pdf],
        output=options.sidecar,
        extras=[log, context])
    task_merge_sidecars.active_if(options.sidecar)

    # Optimize
    task_optimize_pdf = main_pipeline.transform(
        task_func=optimize_pdf,
        input=task_merge_pages,
        filter=suffix('.pdf'),
        output='.optimized.pdf',
        output_dir=work_folder,
        extras=[log, context])

    # Finalize
    main_pipeline.merge(
        task_func=copy_final,
<<<<<<< HEAD
        input=[task_metadata_fixup],
=======
        input=[task_optimize_pdf, task_merge_pages],
>>>>>>> e046f706
        output=options.output_file,
        extras=[log, context])<|MERGE_RESOLUTION|>--- conflicted
+++ resolved
@@ -1033,37 +1033,15 @@
     generate_pdfa_ps(output_file, pdfmark)
 
 
-<<<<<<< HEAD
 def metadata_fixup(
-=======
-def skip_page(
-        input_file,
-        output_file,
-        log,
-        context):
-    # The purpose of this step is its filter to forward only the skipped
-    # files (.skip.oriented.pdf) while disregarding the processed ones
-    # (.ocr.oriented.pdf).  Alternative would be for merge_pages to filter
-    # pages itself if it gets multiple copies of a page.
-    re_symlink(input_file, output_file, log)
-
-
-def merge_pages(
->>>>>>> e046f706
         input_files_groups,
         output_file,
         log,
         context):
-<<<<<<< HEAD
-=======
-    """Determine ordered list of PDF pages to merge. Returns PDF from which
-    metadata should be drawn if present (for qpdf)."""
->>>>>>> e046f706
     options = context.get_options()
 
     input_files = list(f for f in flatten_groups(input_files_groups))
     metadata_file = next(
-<<<<<<< HEAD
         (ii for ii in input_files if ii.endswith('.repaired.pdf')), None
     )
     layers_file = next(
@@ -1080,43 +1058,10 @@
         #re_symlink(layers_file, output_file, log)
     else:
         pass
-=======
-        (ii for ii in input_files if ii.endswith('.repaired.pdf')), None)
-    if metadata_file in input_files:
-        input_files.remove(metadata_file)
-
-    def input_file_order(s):
-        '''Sort order: All rendered pages followed
-        by their debug page, if any, followed by Postscript stub.
-        Ghostscript documentation has the Postscript stub at the
-        beginning, but it works at the end and also gets document info
-        right that way.'''
-        if s.endswith('.ps'):
-            return 99999999
-        key = page_number(s) * 10
-        if 'debug' in os.path.basename(s):
-            key += 1
-        return key
-
-    pdf_pages = sorted(input_files, key=input_file_order)
-    log.debug("Final pages: " + "\n".join(pdf_pages))
-
-    args = (pdf_pages, metadata_file, output_file, log, context)
-    if options.output_type.startswith('pdfa'):
-        _do_merge_ghostscript(*args)
-    elif fitz:
-        _do_merge_mupdf(*args)
-    else:
-        _do_merge_qpdf(*args)
->>>>>>> e046f706
 
 
 def _do_merge_ghostscript(
         pdf_pages,
-<<<<<<< HEAD
-=======
-        metadata_file,
->>>>>>> e046f706
         output_file,
         log,
         context):
@@ -1178,10 +1123,6 @@
     assert fitz
 
     options = context.get_options()
-<<<<<<< HEAD
-=======
-    doc = fitz.Document()
->>>>>>> e046f706
 
     reader_metadata = pypdf.PdfFileReader(metadata_file)
     pdfmark = get_pdfmark(reader_metadata, options)
@@ -1440,7 +1381,6 @@
         extras=[log, context])
     task_generate_postscript_stub.active_if(options.output_type.startswith('pdfa'))
 
-<<<<<<< HEAD
     task_metadata_fixup = main_pipeline.merge(
         task_func=metadata_fixup,
         input=[task_repair_and_parse_pdf,
@@ -1449,28 +1389,6 @@
         output=os.path.join(work_folder, 'metafix.pdf'),
         extras=[log, context]
     )
-=======
-    # Bypass valve
-    task_skip_page = main_pipeline.transform(
-        task_func=skip_page,
-        input=task_orient_page,
-        filter=suffix('.skip.oriented.pdf'),
-        output='.done.pdf',
-        output_dir=work_folder,
-        extras=[log, context])
-
-    # Merge pages
-    task_merge_pages = main_pipeline.merge(
-        task_func=merge_pages,
-        input=[task_combine_layers,
-               task_repair_and_parse_pdf,
-               task_render_hocr_debug_page,
-               task_skip_page,
-               task_ocr_tesseract_and_render_pdf,
-               task_generate_postscript_stub],
-        output=os.path.join(work_folder, 'merged.pdf'),
-        extras=[log, context])
->>>>>>> e046f706
 
     task_merge_sidecars = main_pipeline.merge(
         task_func=merge_sidecars,
@@ -1483,7 +1401,7 @@
     # Optimize
     task_optimize_pdf = main_pipeline.transform(
         task_func=optimize_pdf,
-        input=task_merge_pages,
+        input=task_metadata_fixup,
         filter=suffix('.pdf'),
         output='.optimized.pdf',
         output_dir=work_folder,
@@ -1492,10 +1410,6 @@
     # Finalize
     main_pipeline.merge(
         task_func=copy_final,
-<<<<<<< HEAD
-        input=[task_metadata_fixup],
-=======
-        input=[task_optimize_pdf, task_merge_pages],
->>>>>>> e046f706
+        input=[task_optimize_pdf],
         output=options.output_file,
         extras=[log, context])